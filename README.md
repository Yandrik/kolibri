--- conflicted
+++ resolved
@@ -271,25 +271,13 @@
   - [x] incremental redraws
 
 - [ ] input
-<<<<<<< HEAD
     - [x] generic input system (touch)
     - [x] smartstate-reactive basic widgets
     - [ ] virtual mouse cursor (e.g. for joystick-interaction non-touchscreens)
     - [ ] position getter / force-interactor for e.g. encoder input
     - [ ] custom gestures
-      - near-impossible without a kind of gesture manager struct.
-
-        Probably better for a separate crate.
-
-=======
-  - [x] generic input system (touch)
-  - [x] smartstate-reactive basic widgets
-  - [ ] virtual mouse cursor (e.g. for joystick-interaction non-touchscreens)
-  - [ ] position getter / force-interactor for e.g. encoder input
-  - [ ] custom gestures
-    - near-impossible without a kind of gesture manager struct.
-      Probably better for a separate crate.
->>>>>>> c14c8ed3
+      - near-impossible without a kind of gesture manager struct. Probably better for a separate crate.
+
 
 - [ ] testing
   - [ ] unit tests for non-widget code
@@ -307,16 +295,7 @@
 - [ ] simulator (not yet scheduled, mostly an idea for now)
   - [ ] e-g web simulator based examples
   - [ ] e-g web simulator based playground
-    - [ ] select lines to ignore (rationale: paste embedded code, ignore all lines that call to the software,
-<<<<<<< HEAD
-
-        and see & develop the GUI in the browser, then copy the code back to the embedded application
-
-        *without deleting lines*)
-=======
-      and see & develop the GUI in the browser, then copy the code back to the embedded application
-      *without deleting lines*)
->>>>>>> c14c8ed3
+    - [ ] select lines to ignore (rationale: paste embedded code, ignore all lines that call to the software, and see & develop the GUI in the browser, then copy the code back to the embedded application *without deleting lines*)
     - [ ] super-fast live reload
 
 **Something missing?** Add an issue with the features you believe would be good.
